# Copyright (C) 2023 Mandiant, Inc. All Rights Reserved.

import re
import sys
import array
import struct
import logging
import pathlib
import argparse
<<<<<<< HEAD
from typing import List, Tuple, Iterable, TypeAlias
=======
from typing import List, Tuple, Iterable, Optional
>>>>>>> 11fecf27
from pathlib import Path
from dataclasses import dataclass

import pefile

import floss.utils
from floss.main import get_static_strings
from floss.results import StaticString

logger = logging.getLogger(__name__)

MIN_STR_LEN = 6


def extract_stackstrings(extract_stackstring_pattern, section_data, min_length) -> List[StaticString]:
    stack_strings = list()
    for m in extract_stackstring_pattern.finditer(section_data):
        for i in range(1, 8):
            try:
                binary_string = m.group(i)
                if not binary_string:
                    continue

                addr = m.start()
                try:
                    string = StaticString.from_utf8(binary_string, addr, min_length)
                    stack_strings.append(string)
                except ValueError:
                    pass
            except AttributeError:
                break

    return stack_strings


VA: TypeAlias = int


def get_image_range(pe: pefile.PE) -> Tuple[VA, VA]:
    """return the range of the image in memory."""
    image_base = pe.OPTIONAL_HEADER.ImageBase
    image_size = pe.OPTIONAL_HEADER.SizeOfImage
    return image_base, image_base + image_size


def find_amd64_lea_xrefs(buf: bytes, base_addr: VA) -> Iterable[VA]:
    """
    scan the given data found at the given base address
    to find all the 64-bit RIP-relative LEA instructions,
    extracting the target virtual address.
    """
    rip_relative_insn_length = 7
    rip_relative_insn_re = re.compile(
        # use rb, or else double escape the term "\x0D", or else beware!
        rb"""
        (?:                   # non-capturing group
              \x48 \x8D \x05  # 48 8d 05 aa aa 00 00    lea    rax,[rip+0xaaaa] 
            | \x48 \x8D \x0D  # 48 8d 0d aa aa 00 00    lea    rcx,[rip+0xaaaa]
            | \x48 \x8D \x15  # 48 8d 15 aa aa 00 00    lea    rdx,[rip+0xaaaa]
            | \x48 \x8D \x1D  # 48 8d 1d aa aa 00 00    lea    rbx,[rip+0xaaaa]
            | \x48 \x8D \x2D  # 48 8d 2d aa aa 00 00    lea    rbp,[rip+0xaaaa]
            | \x48 \x8D \x35  # 48 8d 35 aa aa 00 00    lea    rsi,[rip+0xaaaa]
            | \x48 \x8D \x3D  # 48 8d 3d aa aa 00 00    lea    rdi,[rip+0xaaaa]
            | \x4C \x8D \x05  # 4c 8d 05 aa aa 00 00    lea     r8,[rip+0xaaaa]
            | \x4C \x8D \x0D  # 4c 8d 0d aa aa 00 00    lea     r9,[rip+0xaaaa]
            | \x4C \x8D \x15  # 4c 8d 15 aa aa 00 00    lea    r10,[rip+0xaaaa]
            | \x4C \x8D \x1D  # 4c 8d 1d aa aa 00 00    lea    r11,[rip+0xaaaa]
            | \x4C \x8D \x25  # 4c 8d 25 aa aa 00 00    lea    r12,[rip+0xaaaa]
            | \x4C \x8D \x2D  # 4c 8d 2d aa aa 00 00    lea    r13,[rip+0xaaaa]
            | \x4C \x8D \x35  # 4c 8d 35 aa aa 00 00    lea    r14,[rip+0xaaaa]
            | \x4C \x8D \x3D  # 4c 8d 3d aa aa 00 00    lea    r15,[rip+0xaaaa]
        )
        (?P<offset>....)
        """,
        re.DOTALL | re.VERBOSE,
    )

    for match in rip_relative_insn_re.finditer(buf):
        offset_bytes = match.group("offset")
        offset = struct.unpack("<i", offset_bytes)[0]

        yield base_addr + match.start() + offset + rip_relative_insn_length


def find_i386_lea_xrefs(buf: bytes) -> Iterable[VA]:
    """
    scan the given data
    to find all the 32-bit absolutely addressed LEA instructions,
    extracting the target virtual address.
    """
    absolute_insn_re = re.compile(
        rb"""
        (
              \x8D \x05  # 8d 05 aa aa 00 00       lea    eax,ds:0xaaaa
            | \x8D \x1D  # 8d 1d aa aa 00 00       lea    ebx,ds:0xaaaa
            | \x8D \x0D  # 8d 0d aa aa 00 00       lea    ecx,ds:0xaaaa
            | \x8D \x15  # 8d 15 aa aa 00 00       lea    edx,ds:0xaaaa
            | \x8D \x35  # 8d 35 aa aa 00 00       lea    esi,ds:0xaaaa
            | \x8D \x3D  # 8d 3d aa aa 00 00       lea    edi,ds:0xaaaa
        )
        (?P<address>....)
        """,
        re.DOTALL + re.VERBOSE,
    )

    for match in absolute_insn_re.finditer(buf):
        address_bytes = match.group("address")
        address = struct.unpack("<I", address_bytes)[0]

        yield address


def find_lea_xrefs(pe: pefile.PE) -> Iterable[VA]:
    """
    scan the executable sections of the given PE file
    for LEA instructions that reference valid memory addresses,
    yielding the virtual addresses.
    """
    low, high = get_image_range(pe)

    for section in pe.sections:
        if not section.IMAGE_SCN_MEM_EXECUTE:
            continue

        code = section.get_data()

        if pe.FILE_HEADER.Machine == pefile.MACHINE_TYPE["IMAGE_FILE_MACHINE_AMD64"]:
            xrefs = find_amd64_lea_xrefs(code, section.VirtualAddress + pe.OPTIONAL_HEADER.ImageBase)
        elif pe.FILE_HEADER.Machine == pefile.MACHINE_TYPE["IMAGE_FILE_MACHINE_I386"]:
            xrefs = find_i386_lea_xrefs(code)
        else:
            raise ValueError("unhandled architecture")

        for xref in xrefs:
            if low <= xref < high:
                yield xref


@dataclass(frozen=True)
class StructString:
    """
    a struct String instance.


    ```go
        // String is the runtime representation of a string.
        // It cannot be used safely or portably and its representation may
        // change in a later release.
        //
        // Unlike reflect.StringHeader, its Data field is sufficient to guarantee the
        // data it references will not be garbage collected.
        type String struct {
            Data unsafe.Pointer
            Len  int
        }
    ```

    https://github.com/golang/go/blob/36ea4f9680f8296f1c7d0cf7dbb1b3a9d572754a/src/internal/unsafeheader/unsafeheader.go#L28-L37
    """

    address: VA
    length: int


def get_max_section_size(pe: pefile.PE) -> int:
    """get the size of the largest section, as seen on disk."""
    return max(map(lambda s: s.SizeOfRawData, pe.sections))


def get_struct_string_candidates_with_pointer_size(pe: pefile.PE, buf: bytes, psize: int) -> Iterable[StructString]:
    """
    scan through the given bytes looking for pairs of machine words (address, length)
    that might potentially be struct String instances.

    we do some initial validation, like checking that the address is valid
    and the length is reasonable; however, we don't validate the encoded string data.
    """
    if psize == 32:
        format = "L"
    elif psize == 64:
        format = "Q"
    else:
        raise ValueError("unsupported pointer size")

    limit = get_max_section_size(pe)
    low, high = get_image_range(pe)

    # using array module as a high-performance way to access the data as fixed-sized words.
    words = iter(array.array(format, buf))

    # walk through the words pairwise, (address, length)
    last = next(words)
    for current in words:
        address = last
        length = current
        last = current

        if address == 0x0:
            continue

        if length == 0x0:
            continue

        if length > limit:
            continue

        if not (low <= address < high):
            continue

        yield StructString(address, length)


def get_amd64_struct_string_candidates(pe: pefile.PE, buf: bytes) -> Iterable[StructString]:
    yield from get_struct_string_candidates_with_pointer_size(pe, buf, 64)


def get_i386_struct_string_candidates(pe: pefile.PE, buf: bytes) -> Iterable[StructString]:
    yield from get_struct_string_candidates_with_pointer_size(pe, buf, 32)


def get_struct_string_candidates(pe: pefile.PE) -> Iterable[StructString]:
    """
    find candidate struct String instances in the given PE file.

    we do some initial validation, like checking that the address is valid
    and the length is reasonable; however, we don't validate the encoded string data.
    """
    image_base = pe.OPTIONAL_HEADER.ImageBase
    low, high = get_image_range(pe)

    # cache the section data so that we can avoid pefile overhead
    section_datas: List[Tuple[VA, VA, bytes]] = []
    for section in pe.sections:
        if not section.IMAGE_SCN_MEM_READ:
            continue

        section_datas.append(
            (
                image_base + section.VirtualAddress,
                image_base + section.VirtualAddress + section.SizeOfRawData,
                # use memoryview here so that we can slice it quickly later
                memoryview(section.get_data()),
            )
        )

    for section in pe.sections:
        if section.IMAGE_SCN_MEM_EXECUTE:
            continue

        if not section.IMAGE_SCN_MEM_READ:
            continue

        if not section.Name.startswith(b".rdata\x00"):
            # by convention, the struct String instances are stored in the .rdata section.
            continue

        data = section.get_data()

        if pe.FILE_HEADER.Machine == pefile.MACHINE_TYPE["IMAGE_FILE_MACHINE_AMD64"]:
            candidates = get_amd64_struct_string_candidates(pe, data)
        elif pe.FILE_HEADER.Machine == pefile.MACHINE_TYPE["IMAGE_FILE_MACHINE_I386"]:
            candidates = get_i386_struct_string_candidates(pe, data)
        else:
            raise ValueError("unhandled architecture")

        with floss.utils.timing("find struct string candidates (raw)"):
            candidates = list(candidates)

        for candidate in candidates:
            # this region has some inline performance comments,
            # showing the impact of the various checks against a huge
            # sample Go program (kubelet.exe) encountered during development.
            #
            # go ahead and remove these comments if the logic ever changes.
            #
            # base perf: 1.07s
            va = candidate.address
            rva = va - image_base

            # perf: 1.13s
            # delta: 0.06s
            if not (low <= va < high):
                continue

            # perf: 1.35s
            # delta: 0.22s
            target_section = pe.get_section_by_rva(rva)
            if not target_section:
                # string instance must be in a section
                continue

            # perf: negligible
            if target_section.IMAGE_SCN_MEM_EXECUTE:
                # string instances aren't found with the code
                continue

            # perf: negligible
            if not target_section.IMAGE_SCN_MEM_READ:
                # string instances must be readable, naturally
                continue

            # perf: 1.42s
            # delta: 0.07s
            try:
                section_start, _, section_data = next(filter(lambda s: s[0] <= candidate.address < s[1], section_datas))
            except StopIteration:
                continue

            # perf: 1.53s
            # delta: 0.11s
            instance_offset = candidate.address - section_start
            # remember: section_data is a memoryview, so this is a fast slice.
            # when not using memoryview, this takes a *long* time (dozens of seconds or longer).
            instance_data = section_data[instance_offset : instance_offset + candidate.length]

            # perf: 1.66s
            # delta: 0.13s
            if len(instance_data) != candidate.length:
                continue

            yield candidate

            # we would want to be able to validate that structure actually points
            # to valid UTF-8 data;
            # however, even copying the bytes here is very slow,
            # dozens of seconds or more (suspect many minutes).


def find_longest_monotonically_increasing_run(l: List[int]) -> Tuple[int, int]:
    """
    for the given sorted list of values,
    find the (start, end) indices of the longest run of values
    such that each value is greater than or equal to the previous value.

    for example:

        [4, 4, 1, 2, 3, 0, 0] -> (2, 4)
               ^^^^^^^
    """
    max_run_length = 0
    max_run_end_index = 0

    current_run_length = 0
    prior_value = 0

    for i, value in enumerate(l):
        if value >= prior_value:
            current_run_length += 1
        else:
            current_run_length = 1

        if current_run_length > max_run_length:
            max_run_length = current_run_length
            max_run_end_index = i

        prior_value = value

    max_run_start_index = max_run_end_index - max_run_length + 1

    return max_run_start_index, max_run_end_index


def read_struct_string(pe: pefile.PE, instance: StructString) -> str:
    """
    read the string for the given struct String instance,
    validating that it looks like UTF-8,
    or raising a ValueError.
    """
    image_base = pe.OPTIONAL_HEADER.ImageBase

    instance_rva = instance.address - image_base

    # fetch data for the string *and* the next byte,
    # which we'll use to ensure the string is not NULL terminated.
    buf = pe.get_data(instance_rva, instance.length + 1)
    instance_data = buf[: instance.length]
    next_byte = buf[instance.length]

    try:
        s = instance_data.decode("utf-8")
    except UnicodeDecodeError:
        raise ValueError("struct string instance does not contain valid UTF-8")

    # re-encoding the string should produce the same bytes,
    # otherwise, the string may not be the length intended.
    if s.encode("utf-8") != instance_data:
        raise ValueError("struct string length incorrect")

    # string in string blob should not be NULL terminated
    if next_byte == 0x00:
        raise ValueError("struct string is NULL terminated")

    return s


def find_string_blob_range(pe: pefile.PE, struct_strings: List[StructString]) -> Tuple[VA, VA]:
    """
    find the range of the string blob, as loaded in memory.

    the current algorithm relies on the fact that the Go compiler stores
    the strings in length-sorted order, from shortest to longest.
    so we use the recovered candidate struct String instances to find the longest
    run of monotonically increasing lengths, which should be the string blob.
    then we carve for all the data between | 00 00 00 00 |.

    in practice, the longest run is hundreds or thousands of entries long,
    versus a dozen or so for the next longest non-string blob run.
    so its pretty clear.

    we use this algorithm because it lets us find the string blob without
    reading all the data of the candidate struct string instances, of which
    there might be hundreds of thousands and takes many minutes.

    note: this algorithm relies heavily on the strings being stored in length-sorted order.
    """
    image_base = pe.OPTIONAL_HEADER.ImageBase

    struct_strings.sort(key=lambda s: s.address)

    run_start, run_end = find_longest_monotonically_increasing_run(list(map(lambda s: s.length, struct_strings)))

    # pick the mid string, so that we avoid any junk data on the edges of the string blob
    run_mid = (run_start + run_end) // 2
    instance = struct_strings[run_mid]

    s = read_struct_string(pe, instance)
    assert s is not None
    logger.debug("string blob: struct string instance: 0x%x: %s...", instance.address, s[:16])

    instance_rva = instance.address - image_base
    section = pe.get_section_by_rva(instance_rva)
    section_data = section.get_data()
    instance_offset = instance_rva - section.VirtualAddress

    # kubelet.exe has an embedded non-UTF-8 sequence of bytes, including | 00 00 |
    # so we use a larger needle | 00 00 00 00 |
    #
    # see: https://github.com/Arker123/flare-floss/pull/3#issuecomment-1623354852
    next_null = section_data.find(b"\x00\x00\x00\x00", instance_offset)
    assert next_null != -1

    prev_null = section_data.rfind(b"\x00\x00\x00\x00", 0, instance_offset)
    assert prev_null != -1

    section_start = image_base + section.VirtualAddress
    blob_start, blob_end = (section_start + prev_null, section_start + next_null)
    logger.debug("string blob: [0x%x-0x%x]", blob_start, blob_end)

    return blob_start, blob_end


def get_string_blob_strings(pe: pefile.PE) -> Iterable[Tuple[VA, str]]:
    """
    for the given PE file compiled by Go,
    find the string blob and then extract strings from it.

    we rely on code and memory scanning techniques to identify
    pointers into this table, which is then segmented into strings.

    we expect the string blob to generally contain UTF-8 strings;
    however, this isn't guaranteed:

    > // string is the set of all strings of 8-bit bytes, conventionally but not
    > // necessarily representing UTF-8-encoded text. A string may be empty, but
    > // not nil. Values of string type are immutable.
    > type string string

    https://github.com/golang/go/blob/36ea4f9680f8296f1c7d0cf7dbb1b3a9d572754a/src/builtin/builtin.go#L70-L73

    its still the best we can do, though.
    """
    image_base = pe.OPTIONAL_HEADER.ImageBase

    with floss.utils.timing("find struct string candidates"):
        struct_strings = list(sorted(set(get_struct_string_candidates(pe)), key=lambda s: s.address))

    with floss.utils.timing("find string blob"):
        string_blob_start, string_blob_end = find_string_blob_range(pe, struct_strings)

    with floss.utils.timing("collect string blob strings"):
        string_blob_size = string_blob_end - string_blob_start
        string_blob_buf = pe.get_data(string_blob_start - image_base, string_blob_size)

        string_blob_pointers: List[VA] = []

        for instance in struct_strings:
            if not (string_blob_start <= instance.address < string_blob_end):
                continue

            string_blob_pointers.append(instance.address)

        for xref in find_lea_xrefs(pe):
            if not (string_blob_start <= xref < string_blob_end):
                continue

            string_blob_pointers.append(xref)

        last_size = 0
        string_blob_pointers = list(sorted(set(string_blob_pointers)))
        for start, end in zip(string_blob_pointers, string_blob_pointers[1:]):
            assert string_blob_start <= start < string_blob_end
            assert string_blob_start <= end < string_blob_end

            size = end - start
            string_blob_offset = start - string_blob_start
            sbuf = string_blob_buf[string_blob_offset : string_blob_offset + size]

            try:
                s = sbuf.decode("utf-8")
            except UnicodeDecodeError:
                continue

            if not s:
                continue

            if last_size > len(s):
                # today, the string blob is stored in order of length,
                # shortest to longest, so we can detect when we missed a string.
                #
                # for example:
                #
                #   0x4aab99:  nmidlelocked=
                #   0x4aaba7:  on zero Value
                #   0x4aabb5:  out of range  procedure in        <<< missed!
                #   0x4aabd1:  to finalizer
                #   0x4aabdf:  untyped args
                #   0x4aabed: -thread limit
                #
                # we probably missed the string: " procedure in "
                logger.warn("probably missed a string blob string ending at: 0x%x", start - 1)

            yield start, s

        # when we recover the last string from the string blob table,
        # it may have some junk at the end.
        #
        # this is because the string blob might be stored next to non-zero, non-string data.
        # when we search for the | 00 00 00 00 | for the end of the string blob,
        # we may pick up some of this non-string data.
        #
        # so we try to recover the last string by searching for the longest
        # valid UTF-8 string from that last pointer.
        # it still may have junk appended to it, but at least its UTF-8.
        last_pointer = string_blob_pointers[-1]
        last_pointer_offset = last_pointer - string_blob_start
        last_buf = string_blob_buf[last_pointer_offset:]
        for size in range(len(last_buf), 0, -1):
            try:
                s = last_buf[:size].decode("utf-8")
            except UnicodeDecodeError:
                continue
            else:
                yield last_pointer, s
                break


def xrefs_in_text_segment(
    pe: pefile.PE, text_segment_data, text_segment_va, rdata_start_va, rdata_end_va, arch
) -> List[int]:
    """
    Find cross-references to a string in the .text segment.

    This function aims to locate cross-references to a string
    from the .text segment to the .rdata segment of the binary.
    Cross-references are representations of instructions that
    reference the string data. The function searches for these c
    ross-references and retrieves their addresses.

    Cross-references are of the form:

    AMD64:
    .text:0000000000408389 48 8D 05 80 08 0C 00            lea     rax, unk_4C8C10
    .text:00000000004736F0 4C 8D 05 84 47 03 00            lea     r8, unk_4A7E7B

    386:
    .text:004806D2 8D 05 EC 1D 4A 00                       lea     eax, unk_4A1DEC


    """
    text_segment_xrefs = list()

    if arch == "amd64":
        text_regex = re.compile(b"(\x48|\x4C)\x8D(?=.(?P<offset>....))", re.DOTALL)
        for match in text_regex.finditer(text_segment_data):
            offset = struct.unpack("<I", match.group("offset"))[0]
            address = text_segment_va + match.start() + offset + 7 + pe.OPTIONAL_HEADER.ImageBase
            if rdata_start_va <= address <= rdata_end_va:
                text_segment_xrefs.append(address)

    else:
        text_regex = re.compile(b"\x8D(?=.(?P<offset>....))", re.DOTALL)
        for match in text_regex.finditer(text_segment_data):
            offset = struct.unpack("<I", match.group("offset"))[0]
            address = offset
            if rdata_start_va <= address <= rdata_end_va:
                text_segment_xrefs.append(address)

    return text_segment_xrefs


def xrefs_in_rdata_data_segment(section_data, rdata_start_va, rdata_end_va, arch) -> List[int]:
    """
    Find cross-references to a string in the .rdata segment.
    All cross-references are of the form:
    00000000004C9D00  19 8C 4A 00 00 00 00 00  0A 00 00 00 00 00 00 00  ..J.............
    """

    if arch == "amd64":
        size = 0x10
        fmt = "<QQ"
    else:
        size = 0x8
        fmt = "<II"

    xrefs_in_rdata_data_segment = list()

    for addr in range(0, len(section_data) - size // 2, size // 2):
        curr = section_data[addr : addr + size]
        s_off, s_size = struct.unpack_from(fmt, curr)

        if not (1 <= s_size < 128):
            continue

        if rdata_start_va <= s_off <= rdata_end_va:
            xrefs_in_rdata_data_segment.append(s_off)

    return xrefs_in_rdata_data_segment


def xrefs_in_rdata_data_segment_get_approximate_location(pe, section_data, rdata_start_va, rdata_end_va, arch):
    """
    Find cross-references to a string in the .rdata segment.
    All cross-references are of the form:
    00000000004C9D00  19 8C 4A 00 00 00 00 00  0A 00 00 00 00 00 00 00  ..J.............
    """

    if arch == "amd64":
        size = 0x10
        fmt = "<QQ"
    else:
        size = 0x8
        fmt = "<II"

    xrefs_in_rdata_data_segment = list()

    for addr in range(0, len(section_data) - size // 2, size // 2):
        curr = section_data[addr : addr + size]
        s_off, s_size = struct.unpack_from(fmt, curr)

        if not (1 <= s_size < 128):
            continue

        s_rva = s_off - pe.OPTIONAL_HEADER.ImageBase

        if not pe.get_section_by_rva(s_rva):
            continue

        try:
            string = pe.get_string_at_rva(s_rva, s_size).decode("utf-8")
        except UnicodeDecodeError:
            continue

        if string.isprintable() is False or string == "":
            continue

        if rdata_start_va <= s_off <= rdata_end_va:
            xrefs_in_rdata_data_segment.append((s_off, s_off + s_size))

    return xrefs_in_rdata_data_segment


def find_longest_range(sub_ranges):
    """
    Find the longest range in a list of ranges.
    Example:
    [(3, 6), (188, 204), (10, 12), (40, 200), (7, 9), (1, 2), (4, 8), (13, 16), (90, 100)] -> [(1, 16), (40, 204)]
    """
    ranges = sorted(sub_ranges)
    longest_range = [ranges[0]]

    for i in range(1, len(ranges)):
        current_range = ranges[i]
        prev_range = longest_range[-1]

        if current_range[0] <= prev_range[1] + 1:
            longest_range[-1] = (prev_range[0], max(prev_range[1], current_range[1]))
        else:
            longest_range.append(current_range)

    longest_range = sorted(longest_range, key=lambda x: x[1] - x[0], reverse=True)

    return longest_range[0]


def expand_range(rdata_segment_data, range_min, range_max, rdata_start_va, rdata_end_va):
    """
    Expand a range to include all printable characters.
    i.e. search if there are any 2 null bytes before and after the range.
    """

    extended_range_min = range_min

    for i in range(range_min, rdata_start_va, -1):
        j = i - rdata_start_va
        if rdata_segment_data[j] == 0 and rdata_segment_data[j + 1] == 0:
            extended_range_min = j + 2
            break

    extended_range_max = range_max
    for i in range(range_max, rdata_end_va):
        j = i - rdata_start_va
        if rdata_segment_data[j] == 0 and rdata_segment_data[j + 1] == 0:
            extended_range_max = j
            break

    return (extended_range_min, extended_range_max)


def split_string_by_indices(string, indices, max_xref_string_start, max_xref_string_end):
    """Split a string into parts by indices."""
    parts = []
    previous_index = 0

    for index in indices:
        index -= max_xref_string_start
        if index > max_xref_string_end:
            break
        if index < 0:
            continue
        parts.append((index, string[previous_index:index]))
        previous_index = index

    parts.append((previous_index, string[previous_index:]))

    return parts


def count_elements_between(numbers, start_number, end_number) -> int:
    """
    Count the number of elements between two numbers in a sorted list.
    Example:
        numbers = [1, 2, 3, 4, 5, 6, 7, 8, 9]
        start_number = 3
        end_number = 7
        count = 5
        i.e [3, 4, 5, 6, 7]
    """
    start_index = 0
    end_index = len(numbers) - 1

    while start_index <= end_index:
        mid_index = (start_index + end_index) // 2
        if numbers[mid_index] < start_number:
            start_index = mid_index + 1
        else:
            end_index = mid_index - 1

    while end_index < len(numbers) - 1 and numbers[end_index + 1] <= end_number:
        end_index += 1

    count = end_index - start_index + 1
    return count


def extract_go_strings(sample: Path, min_length=MIN_STR_LEN) -> List[StaticString]:
    """Extract strings from Go binaries.

    Args:
        path (Path): Path to the binary.
        min_length (int): Minimum length of the string.

    Returns:
        list: List of strings.

    Reference: https://github.com/mandiant/flare-floss/issues/779
    """

    try:
        pe = pefile.PE(sample)
    except pefile.PEFormatError as err:
        logger.debug(f"invalid PE file: {err}")
        return []

    if pe.FILE_HEADER.Machine == pefile.MACHINE_TYPE["IMAGE_FILE_MACHINE_AMD64"]:
        arch = "amd64"

        """
        .text:000000000048FFA9 48 83 FB 0F                                   cmp     rbx, 0Fh
        .text:000000000048FFAD 75 69                                         jnz     short loc_490018
        .text:000000000048FFAF 48 BA 50 61 73 73 77 6F 72 64                 mov     rdx, 64726F7773736150h
        .text:000000000048FFB9 48 39 10                                      cmp     [rax], rdx
        .text:000000000048FFBC 75 5A                                         jnz     short loc_490018
        .text:000000000048FFBE 81 78 08 69 73 50 72                          cmp     dword ptr [rax+8], 72507369h
        .text:000000000048FFC5 75 51                                         jnz     short loc_490018
        .text:000000000048FFC7 66 81 78 0C 61 6E                             cmp     word ptr [rax+0Ch], 6E61h
        .text:000000000048FFCD 75 49                                         jnz     short loc_490018
        .text:000000000048FFCF 80 78 0E 6B                                   cmp     byte ptr [rax+0Eh], 6Bh ; 'k'
        .text:000000000048FFD3 75 43                                         jnz     short loc_490018
        """
        extract_stackstring_pattern = re.compile(
            b"\x48\xba(........)|\x48\xb8(........)|\x81\x78\x08(....)|\x81\x79\x08(....)|\x66\x81\x78\x0c(..)|\x66\x81\x79\x0c(..)|\x80\x78\x0e(.)|\x80\x79\x0e(.)"
        )

        # The "?=" in the regular expression is a lookahead assertion that allows us to match a specific pattern without including it in the actual match.
        # The "re.DOTALL" flag ensures that the dot "." in the regular expression matches any character, including newline characters.

    elif pe.FILE_HEADER.Machine == pefile.MACHINE_TYPE["IMAGE_FILE_MACHINE_I386"]:
        arch = "386"

        """
        .text:0048CED3 75 6D                                         jnz     short loc_48CF42
        .text:0048CED5 81 7D 00 50 61 73 73                          cmp     dword ptr [ebp+0], 73736150h
        .text:0048CEDC 75 64                                         jnz     short loc_48CF42
        .text:0048CEDE 66 81 7D 04 77 6F                             cmp     word ptr [ebp+4], 6F77h
        .text:0048CEE4 75 5C                                         jnz     short loc_48CF42
        .text:0048CEE6 80 7D 06 72                                   cmp     byte ptr [ebp+6], 72h ; 'r'
        .text:0048CEEA 75 56                                         jnz     short loc_48CF42
        """
        extract_stackstring_pattern = re.compile(
            b"\x81\xf9(....)|\x81\x38(....)|\x81\x7d\x00(....)|\x81\x3B(....)|\x66\x81\xf9(..)|\x66\x81\x7b\x04(..)|\x66\x81\x78\x04(..)|\x66\x81\x7d\x04(..)|\x80\x7b\x06(.)|\x80\x7d\x06(.)|\x80\xf8(.)|\x80\x78\x06(.)",
            re.DOTALL,
        )
    else:
        raise ValueError("unhandled architecture")

    for section in pe.sections:
        try:
            section_name = section.Name.partition(b"\x00")[0].decode("utf-8")
        except UnicodeDecodeError:
            continue

        section_va = section.VirtualAddress
        section_size = section.SizeOfRawData
        section_data = section.get_data(section_va, section_size)

        if section_name == ".text":
            text_segment_data = section_data
            text_segment_va = section_va

        elif section_name == ".rdata":
            rdata_segment_data = section_data
            rdata_segment_va = section_va
            rdata_segment_pointer_to_raw_data = section.PointerToRawData

        elif section_name == ".data":
            data_segment_data = section_data

    rdata_start_va = rdata_segment_va + pe.OPTIONAL_HEADER.ImageBase
    rdata_end_va = rdata_start_va + len(rdata_segment_data)

    # Find XREFs to longest string
    # XREFs from ->
    # 1. text segment
    # 2. rdata segment
    # 3. data segment

    sub_ranges = xrefs_in_rdata_data_segment_get_approximate_location(
        pe, rdata_segment_data, rdata_start_va, rdata_end_va, arch
    )

    (range_min, range_max) = find_longest_range(sub_ranges)

    # Now we have the range of the longest string, expand from this range till we find \x00 at both ends
    extended_range = expand_range(rdata_segment_data, range_min, range_max, rdata_start_va, rdata_end_va)

    xrefs = (
        xrefs_in_text_segment(pe, text_segment_data, text_segment_va, rdata_start_va, rdata_end_va, arch)
        + xrefs_in_rdata_data_segment(rdata_segment_data, rdata_start_va, rdata_end_va, arch)
        + xrefs_in_rdata_data_segment(data_segment_data, rdata_start_va, rdata_end_va, arch)
    )

    # get unique xrefs
    xrefs = list(set(xrefs))
    xrefs.sort()

    # Split the longest_string into substrings by the xrefs
    indices = list()
    for xref in xrefs:
        index = xref - rdata_start_va
        indices.append(index)

    max_xref_string = rdata_segment_data[extended_range[0] : extended_range[1]]
    max_xref_string_start = extended_range[0]
    max_xref_string_end = extended_range[1]

    # Split the longest string into substrings by the xrefs
    parts = split_string_by_indices(max_xref_string, indices, max_xref_string_start, max_xref_string_end)

    utf_8_parts = list()

    for part in parts:
        try:
            addr = max_xref_string_start + part[0] + rdata_segment_pointer_to_raw_data - len(part[1])
            utf_8_parts.append(StaticString.from_utf8(part[1].replace(b"\x0A", b""), addr, min_length))
        except ValueError:
            continue

    stack_strings = extract_stackstrings(extract_stackstring_pattern, text_segment_data, min_length)
    static_strings = get_static_strings(Path(sample), min_length)

    return utf_8_parts + stack_strings + static_strings


def amain(argv=None):
    parser = argparse.ArgumentParser(description="Get Go strings")
    parser.add_argument("path", help="file or path to analyze")
    parser.add_argument(
        "-n",
        "--minimum-length",
        dest="min_length",
        type=int,
        default=MIN_STR_LEN,
        help="minimum string length",
    )
    args = parser.parse_args(args=argv)

    static_strings = extract_go_strings(args.path, min_length=args.min_length)

    for strings_obj in static_strings:
        addr = strings_obj.offset
        string = strings_obj.string
        print(string, hex(addr))


def main(argv=None):
    parser = argparse.ArgumentParser(description="Get Go strings")
    parser.add_argument("path", help="file or path to analyze")
    parser.add_argument(
        "-n",
        "--minimum-length",
        dest="min_length",
        type=int,
        default=MIN_STR_LEN,
        help="minimum string length",
    )
    args = parser.parse_args(args=argv)

    logging.basicConfig(level=logging.TRACE)

    p = pathlib.Path(args.path)
    buf = p.read_bytes()
    pe = pefile.PE(data=buf, fast_load=True)

    for va, s in get_string_blob_strings(pe):
        print(f"{va:#x}: {s}")
        pass


if __name__ == "__main__":
    sys.exit(main())<|MERGE_RESOLUTION|>--- conflicted
+++ resolved
@@ -7,11 +7,7 @@
 import logging
 import pathlib
 import argparse
-<<<<<<< HEAD
-from typing import List, Tuple, Iterable, TypeAlias
-=======
-from typing import List, Tuple, Iterable, Optional
->>>>>>> 11fecf27
+from typing import List, Tuple, Iterable, TypeAlias, Optional
 from pathlib import Path
 from dataclasses import dataclass
 
