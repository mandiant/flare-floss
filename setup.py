--- conflicted
+++ resolved
@@ -60,13 +60,8 @@
             "mypy==0.931",
             # type stubs for mypy
             "types-backports==0.1.3",
-<<<<<<< HEAD
-            "types-colorama==0.4.7",
+            "types-colorama==0.4.8",
             "types-PyYAML==6.0.4",
-=======
-            "types-colorama==0.4.8",
-            "types-PyYAML==6.0.3",
->>>>>>> 8f29a647
             "types-tabulate==0.8.5",
             "types-termcolor==1.1.3",
         ],
