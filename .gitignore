--- conflicted
+++ resolved
@@ -25,16 +25,9 @@
 venv
 flare_floss.egg-info
 .eggs
-<<<<<<< HEAD
 .direnv/
 .envrc
 .vscode
-=======
-
-
-# vscode
-.vscode
 .direnv/
 .env/
-.envrc
->>>>>>> 45b8b170
+.envrc